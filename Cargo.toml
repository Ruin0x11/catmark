[package]
authors = ["Xavier Bestel <xavier.bestel@free.fr>"]
description = "Console printer for CommonMark"
license = "GPL-3.0"
name = "catmark"
repository = "https://github.com/bestouff/catmark"
<<<<<<< HEAD
version = "0.2.0"
=======
version = "0.2.1"

[[bin]]
name = "catmark"
path = "src/main.rs"
>>>>>>> 0a6b261c

[dependencies]
ansi_term = "0.10.2"
pulldown-cmark = "0.1.0"
syntect = "1.8.0"
term_size = "0.3.0"
unicode-segmentation = "1.2.0"
<<<<<<< HEAD
unicode-width = "0.1.4"
=======
unicode-width = "0.1.4"

[dependencies.html2runes]
git = "https://github.com/Ruin0x11/html2runes"

[lib]
path = "src/lib.rs"
>>>>>>> 0a6b261c
<|MERGE_RESOLUTION|>--- conflicted
+++ resolved
@@ -4,30 +4,22 @@
 license = "GPL-3.0"
 name = "catmark"
 repository = "https://github.com/bestouff/catmark"
-<<<<<<< HEAD
-version = "0.2.0"
-=======
 version = "0.2.1"
 
 [[bin]]
 name = "catmark"
 path = "src/main.rs"
->>>>>>> 0a6b261c
 
 [dependencies]
 ansi_term = "0.10.2"
 pulldown-cmark = "0.1.0"
 syntect = "1.8.0"
 term_size = "0.3.0"
-unicode-segmentation = "1.2.0"
-<<<<<<< HEAD
-unicode-width = "0.1.4"
-=======
+unicode-segmentation = "1.1.0"
 unicode-width = "0.1.4"
 
 [dependencies.html2runes]
 git = "https://github.com/Ruin0x11/html2runes"
 
 [lib]
-path = "src/lib.rs"
->>>>>>> 0a6b261c
+path = "src/lib.rs"